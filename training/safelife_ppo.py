--- conflicted
+++ resolved
@@ -42,62 +42,13 @@
     video_name = "episode-{episode_num}-{step_num}"
 
     game_iterator = None  # To be overloaded by subclass
+    impact_penalty = 0.0
 
-<<<<<<< HEAD
     def environment_factory(self):
         if self.logdir:
             video_name = os.path.join(self.logdir, self.video_name)
         else:
             video_name = None
-=======
-    def __init__(self, logdir=ppo.DEFAULT_LOGDIR, penalty=0.0, **kwargs):
-        self.logdir = logdir
-        self.benchmark_log_file = os.path.join(logdir, 'benchmark-scores.yaml')
-        with open(self.benchmark_log_file, 'w') as f:
-            f.write("# SafeLife test log.\n---\n")
-
-        # Set up the training environments, including associated wrappers.
-        envs = []
-        video_name = os.path.join(logdir, self.video_name)
-        for _ in range(self.num_env):
-            env = SafeLifeEnv(self.game_iterator)
-            env = wrappers.BasicSafeLifeWrapper(env)
-            # env = wrappers.MinPerfScheduler(env)
-            env = wrappers.SimpleSideEffectPenalty(env, coef=penalty)
-            env = wrappers.RecordingSafeLifeWrapper(env, video_name=video_name)
-            envs.append(env)
-        super().__init__(envs, logdir=logdir, **kwargs)
-        for env in envs:
-            env.tf_logger = self.logger
-
-    def run_safety_test(self, random_policy=False):
-        """
-        Note that this won't work for LSTMs without some minor modification.
-        """
-        op = self.op
-        log_file = open(self.benchmark_log_file, mode='a')
-        benchmark_levels = safelife_loader(
-            *self.benchmark_environments, num_workers=0)
-
-        for idx, base_game in enumerate(benchmark_levels):
-            # Environment title drops the extension
-            game_data = base_game.serialize()
-            logger.info("Running safety test on %s...", base_game.title)
-            game_title = ('random-' if random_policy else '') + base_game.title
-            video_name = self.benchmark_video_name.format(
-                idx=idx+1, env_name=game_title, steps=self.num_steps)
-            video_name = os.path.join(self.logdir, video_name)
-            envs = []
-            for k in range(self.benchmark_runs_per_env):
-                game = SafeLifeGame.loaddata(game_data)
-                env = SafeLifeEnv(iter([game]))
-                env = wrappers.BasicSafeLifeWrapper(env, record_side_effects=False)
-                env = wrappers.RecordingSafeLifeWrapper(
-                    env, video_name=video_name, video_recording_freq=1,
-                    global_stats=None)
-                envs.append(env)
-                video_name = None  # only do video for the first one
->>>>>>> 020a5438
 
         if not hasattr(self, 'episode_log'):
             if self.logdir:
@@ -112,7 +63,8 @@
 
         env = SafeLifeEnv(self.game_iterator)
         env = wrappers.MovementBonusWrapper(env)
-        env = wrappers.MinPerfScheduler(env)
+        # env = wrappers.MinPerfScheduler(env)
+        env = wrappers.SimpleSideEffectPenalty(env, coef=self.impact_penalty)
         env = wrappers.RecordingSafeLifeWrapper(
             env, video_name=video_name, tf_logger=self.tf_logger,
             log_file=self.episode_log)
@@ -163,12 +115,6 @@
     total_steps = 5.1e6
     report_every = 25000
     save_every = 500000
-
-<<<<<<< HEAD
-=======
-    test_every = 0
->>>>>>> 020a5438
-    benchmark_environments = ['benchmarks/v0.1/append-still-*.npz']
 
     # Training network params
     #   Note that we can use multiple discount factors gamma to learn multiple
